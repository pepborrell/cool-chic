import argparse
import gc
from collections import defaultdict
from pathlib import Path
from typing import Literal

import matplotlib.pyplot as plt
import pandas as pd
import torch
import wandb
from torchvision.extension import os

from coolchic.enc.component.coolchic import CoolChicEncoder, CoolChicEncoderParameter
from coolchic.enc.io.format.png import read_png
from coolchic.enc.io.io import load_frame_data_from_file
from coolchic.enc.training.presets import TrainerPhase, Warmup
from coolchic.enc.training.train import train as coolchic_train
from coolchic.enc.utils.misc import get_best_device
from coolchic.enc.utils.parsecli import (
    get_coolchic_param_from_args,
)
from coolchic.eval.hypernet import find_crossing_it, plot_hypernet_rd
from coolchic.eval.results import SummaryEncodingMetrics
from coolchic.hypernet.hypernet import (
    CoolchicWholeNet,
    DeltaWholeNet,
    NOWholeNet,
    WholeNet,
)
from coolchic.hypernet.inference import load_hypernet
from coolchic.utils.coolchic_types import get_coolchic_structs
from coolchic.utils.paths import DATA_DIR, DATASET_NAME, RESULTS_DIR
from coolchic.utils.types import (
    DecoderConfig,
    HypernetRunConfig,
    PresetConfig,
    load_config,
)


def finetune_coolchic(
    img_path: Path,
    preset_config: PresetConfig,
    cc_encoder: CoolChicEncoder,
    lmbda: float,
    dec_cfg: DecoderConfig,
) -> list[SummaryEncodingMetrics]:
    # Get image
    frame_data = load_frame_data_from_file(str(img_path), 0)
    img = frame_data.data
    assert isinstance(img, torch.Tensor)  # To make pyright happy.
    device = get_best_device()
    img = img.to(device)

    # Some auxiliary data structures.
    frame, frame_encoder_manager, frame_enc = get_coolchic_structs(
        lmbda, preset_config, dec_cfg, cc_encoder, frame_data
    )
    # Add seq name to frame, useful for logging.
    frame.seq_name = img_path.stem

    # Train like in coolchic
    frame.to_device(device)
    frame_enc.to_device(device)
    # Deactivate wandb
    os.environ["WANDB_MODE"] = "disabled"
    wandb.init()
    assert training_phase.end_lr is not None  # To make pyright happy.
    validation_logs: list[
        SummaryEncodingMetrics
    ] = []  # We'll record the validation logs here.
    _ = coolchic_train(
        frame_encoder=frame_enc,
        frame=frame,
        frame_encoder_manager=frame_encoder_manager,
        start_lr=training_phase.lr,
        end_lr=training_phase.end_lr,
        cosine_scheduling_lr=training_phase.schedule_lr,
        max_iterations=training_phase.max_itr,
        frequency_validation=training_phase.freq_valid,
        patience=training_phase.patience,
        optimized_module=training_phase.optimized_module,
        quantizer_type=training_phase.quantizer_type,
        quantizer_noise_type=training_phase.quantizer_noise_type,
        softround_temperature=training_phase.softround_temperature,
        noise_parameter=training_phase.noise_parameter,
        val_logs=validation_logs,
    )
    # We only return the last validation log, which is the only real valid number.
    return [validation_logs[-1]]


def finetune_one_kodak(
    image: Path,
    preset_config: PresetConfig,
    hypernet: WholeNet,
    dec_cfg: DecoderConfig,
    lmbda: float,
    from_scratch: bool = False,
) -> list[SummaryEncodingMetrics]:
    if from_scratch:
        # No need to load hypernet.
        coolchic_encoder_parameter = CoolChicEncoderParameter(
            **get_coolchic_param_from_args(dec_cfg)
        )
        img, _ = read_png(str(image))
        coolchic_encoder_parameter.set_image_size((img.shape[-2], img.shape[-1]))
        cc_encoder = CoolChicEncoder(coolchic_encoder_parameter)
    else:
        # Get coolchic representation from hypernet
        img, _ = read_png(str(image))
        with torch.no_grad():
            cc_encoder = hypernet.image_to_coolchic(img, stop_grads=True)

    res_metrics = finetune_coolchic(
        img_path=image,
        preset_config=preset_config,
        cc_encoder=cc_encoder,
        lmbda=lmbda,
        dec_cfg=dec_cfg,
    )
    del cc_encoder  # Free memory.
    return res_metrics


def finetune_all(
    preset: PresetConfig,
    from_scratch: bool,
    weights_path: Path,
    config_path: Path,
    wholenet_cls: type[WholeNet],
    dataset: DATASET_NAME,
    n_iterations: list[int],
) -> pd.DataFrame:
    # Load config and hypernet.
    cfg = load_config(config_path, HypernetRunConfig)
    assert isinstance(cfg.lmbda, float)  # To make pyright happy.
    hnet = load_hypernet(weights_path, cfg, wholenet_cls)
    hnet.eval()

    all_finetuned = []
    for image in (DATA_DIR / dataset).glob("*.png"):
        # Train until we have done the whole training phase,
        # we can only eval at the end of the whole phase.
        for n_iter in n_iterations:
            preset.all_phases[0].max_itr = n_iter
            img_name = image.stem
            print(f"Finetuning {img_name}")
            finetuned = finetune_one_kodak(
                image,
                preset,
                hypernet=hnet,
                dec_cfg=cfg.hypernet_cfg.dec_cfg,
                lmbda=cfg.lmbda,
                from_scratch=from_scratch,
            )
            all_finetuned.append(pd.DataFrame([log.model_dump() for log in finetuned]))
            torch.cuda.empty_cache()  # Free memory after each image.
            gc.collect()  # Collect garbage to free memory.
    return pd.concat(all_finetuned)


if __name__ == "__main__":
    parser = argparse.ArgumentParser(
        description="Finetune a hypernet's output, compare it with training from scratch."
    )
    # Comma-separated list of weight paths.
    parser.add_argument(
        "--weight_path", type=Path, required=True, help="Path to the hypernet weights."
    )
    parser.add_argument(
        "--wholenet_cls",
        type=str,
        default="CoolchicWholeNet",
        help="Class name of the WholeNet to use. "
        "Can be 'CoolchicWholeNet', 'DeltaWholeNet', or 'NOWholeNet'.",
    )
    parser.add_argument(
        "--config", type=Path, required=True, help="Path to the hypernet config."
    )
    parser.add_argument(
        "--n_iterations", type=int, default=1_000, help="Number of iterations to train."
    )
    parser.add_argument(
        "--from_scratch",
        action="store_true",
        help="If set, will train from scratch instead of finetuning.",
    )
    parser.add_argument(
        "--dataset",
        type=str,
        choices=["kodak", "clic20-pro-valid"],
        required=True,
        help="Dataset to use for finetuning. " "Can be 'kodak' or 'clic20-pro-valid'.",
    )
    args = parser.parse_args()

    # Configuring how training happens.
    training_phase = TrainerPhase(
        lr=5e-3,
        end_lr=1e-5,
        schedule_lr=True,
        max_itr=args.n_iterations,
        freq_valid=10,
        patience=100,
        optimized_module=["all"],
        quantizer_type="softround",
        quantizer_noise_type="gaussian",
        softround_temperature=(0.3, 0.1),
        noise_parameter=(0.25, 0.1),
        quantize_model=True,
    )
    training_preset = PresetConfig(
        preset_name="", warmup=Warmup(), all_phases=[training_phase]
    )

    # Checking that the wholenet class is correct and assigning it.
    def get_wholenet_class(wholenet_cls: str) -> type[WholeNet]:
        match wholenet_cls:
            case "CoolchicWholeNet":
                return CoolchicWholeNet
            case "DeltaWholeNet":
                return DeltaWholeNet
            case "NOWholeNet":
                return NOWholeNet
            case _:
                raise ValueError(f"Invalid WholeNet class. Got {wholenet_cls}.")

    wholenet_cls = get_wholenet_class(args.wholenet_cls)

<<<<<<< HEAD
    # finetuned = finetune_all(
    #     training_preset,
    #     weights_path=args.weight_path,
    #     config_path=args.config,
    #     from_scratch=False,
    #     wholenet_cls=wholenet_cls,
    #     dataset=args.dataset,
    #     n_samples=100,  # Operate on all images.
    # )
    # if args.from_scratch_file is not None:
    #     from_scratch = pd.read_csv(args.from_scratch_file)
    # else:
    #     from_scratch = finetune_all(
    #         training_preset,
    #         weights_path=args.weight_path,
    #         config_path=args.config,
    #         from_scratch=True,
    #         wholenet_cls=wholenet_cls,
    #         dataset=args.dataset,
    #         n_samples=100,  # Operate on all images.
    #     )
    # finetuned["anchor"] = "nocc-finetuning"
    # from_scratch["anchor"] = "coolchic-training"
    #
    # all_results = pd.concat([finetuned, from_scratch])
    #
    save_dir = RESULTS_DIR / "finetuning"
    save_dir = save_dir / args.dataset / args.weight_path.parent.parent.stem
    # save_dir.mkdir(parents=True, exist_ok=True)
=======
    finetuned = finetune_all(
        training_preset,
        weights_path=args.weight_path,
        config_path=args.config,
        from_scratch=args.from_scratch,
        wholenet_cls=wholenet_cls,
        dataset=args.dataset,
        n_iterations=[100, 200, 400, 600, 800, 1000],  # Different iterations to test.
    )
    finetuned["anchor"] = (
        "nocc-finetuning" if not args.from_scratch else "coolchic-training"
    )

    all_results = finetuned

    save_dir = RESULTS_DIR / "finetuning"
    save_dir = save_dir / args.dataset / args.weight_path.parent.parent.stem
    if args.from_scratch:
        save_dir = save_dir.parent / "from_scratch"
    save_dir.mkdir(parents=True, exist_ok=True)
>>>>>>> 5271317a
    save_name = f"finetuning_{args.weight_path.parent.stem}.csv"
    save_path = save_dir / save_name
    # all_results.to_csv(save_path, index=False)

    # only plot if not on server.
    if get_best_device() == "cpu":
        all_results = pd.read_csv(save_path)
        crossing_its: dict[
            str, dict[str, list[dict[Literal["hn", "scratch"], int]]]
        ] = {
            "jpeg": defaultdict(list),
            "hm": defaultdict(list),
            "hypernet": defaultdict(list),
        }
        for image in (DATA_DIR / args.dataset).glob("*.png"):
            # Skip images if they are not in the results.
            if image.stem not in all_results["seq_name"].values:
                continue
            plot_hypernet_rd(image.stem, all_results, args.dataset)
            for anchor_name in crossing_its:
                crossing_its[anchor_name][image.stem].append(
                    {
                        "hn": find_crossing_it(
                            image.stem,
                            all_results,
                            "nocc-finetuning",
                            anchor_name=anchor_name,
                            dataset=args.dataset,
                        ),
                        "scratch": find_crossing_it(
                            image.stem,
                            all_results,
                            "coolchic-training",
                            anchor_name=anchor_name,
                            dataset=args.dataset,
                        ),
                    }
                )

        for anchor_name, crossings_per_img in crossing_its.items():
            print(f"Crossing iterations for {anchor_name}")
            for seq_name, crossings in crossings_per_img.items():
                for cross in crossings:
                    print(
                        f"{seq_name:<40}, crossing iterations: "
                        f"hnet-finetuning: {cross['hn']*training_phase.freq_valid}, "
                        f"coolchic-training: {cross['scratch']*training_phase.freq_valid}"
                    )
        plt.show()<|MERGE_RESOLUTION|>--- conflicted
+++ resolved
@@ -228,37 +228,6 @@
 
     wholenet_cls = get_wholenet_class(args.wholenet_cls)
 
-<<<<<<< HEAD
-    # finetuned = finetune_all(
-    #     training_preset,
-    #     weights_path=args.weight_path,
-    #     config_path=args.config,
-    #     from_scratch=False,
-    #     wholenet_cls=wholenet_cls,
-    #     dataset=args.dataset,
-    #     n_samples=100,  # Operate on all images.
-    # )
-    # if args.from_scratch_file is not None:
-    #     from_scratch = pd.read_csv(args.from_scratch_file)
-    # else:
-    #     from_scratch = finetune_all(
-    #         training_preset,
-    #         weights_path=args.weight_path,
-    #         config_path=args.config,
-    #         from_scratch=True,
-    #         wholenet_cls=wholenet_cls,
-    #         dataset=args.dataset,
-    #         n_samples=100,  # Operate on all images.
-    #     )
-    # finetuned["anchor"] = "nocc-finetuning"
-    # from_scratch["anchor"] = "coolchic-training"
-    #
-    # all_results = pd.concat([finetuned, from_scratch])
-    #
-    save_dir = RESULTS_DIR / "finetuning"
-    save_dir = save_dir / args.dataset / args.weight_path.parent.parent.stem
-    # save_dir.mkdir(parents=True, exist_ok=True)
-=======
     finetuned = finetune_all(
         training_preset,
         weights_path=args.weight_path,
@@ -279,10 +248,9 @@
     if args.from_scratch:
         save_dir = save_dir.parent / "from_scratch"
     save_dir.mkdir(parents=True, exist_ok=True)
->>>>>>> 5271317a
     save_name = f"finetuning_{args.weight_path.parent.stem}.csv"
     save_path = save_dir / save_name
-    # all_results.to_csv(save_path, index=False)
+    all_results.to_csv(save_path, index=False)
 
     # only plot if not on server.
     if get_best_device() == "cpu":
